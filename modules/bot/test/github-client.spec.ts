process.env.BUGBOT_BROKER_URL = 'http://localhost:9099';
process.env.BUGBOT_GITHUB_LOGIN = 'erick-bugbot';
process.env.BUGBOT_AUTH_TOKEN = 'fake_token';

import nock from 'nock';
import { createProbot, Probot, ProbotOctokit } from 'probot';

import BrokerAPI from '../src/broker-client';
import { GithubClient } from '../src/github-client';
import payloadFixture from './fixtures/issue_comment.created.json';
import { BisectJob, Result } from '@electron/bugbot-shared/build/interfaces';
import { Labels } from '../src/github-labels';

jest.mock('../src/broker-client');

describe('github-client', () => {
  const authToken = process.env.BUGBOT_AUTH_TOKEN;
  const brokerBaseUrl = process.env.BUGBOT_BROKER_URL;
  const pollIntervalMs = 10;
  let ghclient: GithubClient;
  let mockCompleteJob: jest.Mock;
  let mockGetJob: jest.Mock;
  let mockQueueBisectJob: jest.Mock;
  let mockStopJob: jest.Mock;
  let robot: Probot;

  beforeEach(() => {
    mockCompleteJob = jest.fn();
    mockGetJob = jest.fn();
    mockStopJob = jest.fn();
    mockQueueBisectJob = jest.fn();
    (BrokerAPI as jest.Mock).mockImplementation(() => {
      return {
        completeJob: mockCompleteJob,
        getJob: mockGetJob,
        queueBisectJob: mockQueueBisectJob,
        stopJob: mockStopJob,
      };
    });

    robot = createProbot({
      overrides: {
        Octokit: ProbotOctokit.defaults({
          retry: { enabled: false },
          throttle: { enabled: false },
        }),
        githubToken: 'test',
      },
    });

    ghclient = new GithubClient({
      authToken,
      brokerBaseUrl,
      pollIntervalMs,
      robot,
    });

    nock.disableNetConnect();
  });

  afterEach(() => {
    ghclient.close();

    if (!nock.isDone()) {
      throw new Error(
        `Unused nock interceptors: "${expect.getState().currentTestName}"`,
      );
    }

    nock.cleanAll();
    nock.enableNetConnect();
  });

  describe('GithubClient', () => {
<<<<<<< HEAD
    function createBisectPayload({
      badVersion = '11.0.2',
      comment = '/bugbot bisect',
      gistId = '59444f92bffd5730944a0de6d85067fd',
      goodVersion = '10.1.6',
      login = 'ckerr',
    } = {}) {
      const payload: PartialDeep<IssueCommentCreatedEvent> = {
        action: 'created',
        comment: {
          body: comment,
          user: {
            login,
          },
        },
        issue: {
          body: `### Electron Version\r\n\r\n${badVersion}\r\n\r\n### What operating system are you using?\r\n\r\nWindows\r\n\r\n### Operating System Version\r\n\r\n10\r\n\r\n### What arch are you using?\r\n\r\nx64\r\n\r\n### Last Known Working Electron Version\r\n\r\n${goodVersion}\r\n\r\n### Testcase Gist URL\r\n\r\n${gistId}`,
        },
      };
      return { badVersion, comment, gistId, goodVersion, login, payload };
    }

    describe('onIssueComment()', () => {
      it('starts a bisect job if no tests are running for the issue', async () => {
        const { badVersion, gistId, goodVersion, payload } =
          createBisectPayload();
        await robot.receive({ name: 'issue_comment', payload } as any);
        expect(mockQueueBisectJob).toHaveBeenCalledWith(expect.objectContaining({
          badVersion,
          gistId,
          goodVersion,
        }));
=======
    describe('on `/test bisect` command', () => {
      it('queues a bisect job and comments the result', async () => {
        const mockSuccess: Result = {
          bisect_range: ['10.3.2', '10.4.0'],
          runner: 'my-runner-id',
          status: 'success',
          time_begun: 5,
          time_ended: 10,
        };
        const id = 'my-job-id';
        const mockJobRunning: BisectJob = {
          bisect_range: ['10.1.6', '11.0.2'],
          gist: 'my-gist-id',
          history: [],
          id,
          time_added: 5,
          type: 'bisect',
        };
        const mockJobDone: BisectJob = {
          ...mockJobRunning,
          history: [mockSuccess],
          last: mockSuccess,
        };
        mockQueueBisectJob.mockResolvedValue(id);
        mockGetJob
          .mockResolvedValueOnce(mockJobRunning)
          .mockResolvedValueOnce(mockJobDone);

        nock('https://api.github.com')
          // No comments yet...
          .get('/repos/erickzhao/bugbot/issues/10/comments?per_page=100')
          .reply(200, [])

          // ...so we create a new comment
          .post('/repos/erickzhao/bugbot/issues/10/comments', ({ body }) => {
            expect(body).toEqual('Queuing bisect job...');
            return true;
          })
          .reply(200)

          // Add bugbot/test-running label
          .post('/repos/erickzhao/bugbot/issues/10/labels', ({ labels }) => {
            expect(labels).toEqual([Labels.BugBot.Running]);
            return true;
          })
          .reply(200)

          // Now, the comment from above should exist...
          .get('/repos/erickzhao/bugbot/issues/10/comments?per_page=100')
          .reply(200, [
            {
              id: 1,
              user: { login: `${process.env.BUGBOT_GITHUB_LOGIN}[bot]` },
            },
          ])

          // ...so we update it with the bisect info.
          .patch('/repos/erickzhao/bugbot/issues/comments/1', ({ body }) => {
            expect(body).toEqual(
              `It looks like this bug was introduced between ${mockSuccess.bisect_range[0]} and ${mockSuccess.bisect_range[1]}\n` +
                '\n' +
                `Commits between those versions: https://github.com/electron/electron/compare/v${mockSuccess.bisect_range[0]}...v${mockSuccess.bisect_range[1]}\n` +
                '\n' +
                `For more information, see ${process.env.BUGBOT_BROKER_URL}/log/${id}`,
            );
            return true;
          })
          .reply(200)

          // delete the `bugbot/test-running` label and add `bug/regression`
          .delete(
            '/repos/erickzhao/bugbot/issues/10/labels/bugbot%2Ftest-running',
            () => true,
          )
          .reply(200)
          .post('/repos/erickzhao/bugbot/issues/10/labels', ({ labels }) => {
            expect(labels).toEqual([Labels.Bug.Regression]);
            return true;
          })
          .reply(200);

        await robot.receive({
          name: 'issue_comment',
          payload: payloadFixture,
        } as any);

        expect(mockCompleteJob).toHaveBeenCalledWith(id);
      });

      it('handles failures gracefully', async () => {
        const mockTestError: Result = {
          error: 'my-error',
          runner: 'my-runner-id',
          status: 'test_error',
          time_begun: 5,
          time_ended: 10,
        };
        const mockJob: BisectJob = {
          bisect_range: ['10.1.6', '11.0.2'],
          gist: 'my-gist-id',
          history: [mockTestError],
          id: 'my-job-id',
          last: mockTestError,
          time_added: 5,
          type: 'bisect',
        };

        mockQueueBisectJob.mockResolvedValueOnce(mockJob.id);
        mockGetJob.mockResolvedValueOnce(mockJob);

        nock('https://api.github.com')
          // No comments yet...
          .get('/repos/erickzhao/bugbot/issues/10/comments?per_page=100')
          .reply(200, [])

          // ...so we create a new comment
          .post('/repos/erickzhao/bugbot/issues/10/comments', ({ body }) => {
            expect(body).toEqual('Queuing bisect job...');
            return true;
          })
          .reply(200)

          // Add bugbot/test-running label
          .post('/repos/erickzhao/bugbot/issues/10/labels', ({ labels }) => {
            expect(labels).toEqual([Labels.BugBot.Running]);
            return true;
          })
          .reply(200)

          // Now, the comment from above should exist...
          .get('/repos/erickzhao/bugbot/issues/10/comments?per_page=100')
          .reply(200, [
            {
              id: 1,
              user: { login: `${process.env.BUGBOT_GITHUB_LOGIN}[bot]` },
            },
          ])
          // ...so we update the comment with an error message.
          .patch('/repos/erickzhao/bugbot/issues/comments/1', ({ body }) => {
            expect(body).toBe(
              `BugBot was unable to complete this bisection. Check the table’s links for more information.\n\n` +
                'A maintainer in @wg-releases will need to look into this. When any issues are resolved, BugBot can be restarted by replacing the bugbot/maintainer-needed label with bugbot/test-needed.\n\n' +
                `For more information, see ${brokerBaseUrl}/log/${mockJob.id}`,
            );
            return true;
          })
          .reply(200)

          // delete the `bugbot/test-running` label and add `bugbot/maintainer-needed`
          .delete(
            '/repos/erickzhao/bugbot/issues/10/labels/bugbot%2Ftest-running',
            () => true,
          )
          .reply(200)
          .post('/repos/erickzhao/bugbot/issues/10/labels', ({ labels }) => {
            expect(labels).toEqual([Labels.BugBot.MaintainerNeeded]);
            return true;
          })
          .reply(200);

        await robot.receive({
          name: 'issue_comment',
          payload: payloadFixture,
        } as any);

        expect(mockCompleteJob).toHaveBeenCalledWith(mockJob.id);
>>>>>>> ee76f164
      });

      it.todo('stops a test job if one is running');

      describe('does nothing if', () => {
        it('...the comment does not have a command', async () => {
          const onIssueCommentSpy = jest.spyOn(ghclient, 'onIssueComment');
          const noCommandFixture = JSON.parse(JSON.stringify(payloadFixture));
          noCommandFixture.comment.body = 'This issue comment has no command';

          await robot.receive({
            name: 'issue_comment',
            payload: noCommandFixture,
          } as any);
          expect(onIssueCommentSpy).toHaveBeenCalledTimes(1);
          expect(mockQueueBisectJob).not.toHaveBeenCalled();
        });

        it('...the comment has an invalid command', async () => {
          const onIssueCommentSpy = jest.spyOn(ghclient, 'onIssueComment');
<<<<<<< HEAD
          const { payload } = createBisectPayload();
          payload.comment.body = '/bugbot bisetc';
=======
          const invalidCommandFixture = JSON.parse(
            JSON.stringify(payloadFixture),
          );
          invalidCommandFixture.comment.body = '/test bisetc';
>>>>>>> ee76f164

          await robot.receive({
            name: 'issue_comment',
            payload: invalidCommandFixture,
          } as any);
          expect(onIssueCommentSpy).toHaveBeenCalledTimes(1);
          expect(mockQueueBisectJob).not.toHaveBeenCalled();
        });

        it('...the commenter is not a maintainer', async () => {
          const onIssueCommentSpy = jest.spyOn(ghclient, 'onIssueComment');
          const unauthorizedUserFixture = JSON.parse(
            JSON.stringify(payloadFixture),
          );
          unauthorizedUserFixture.comment.user.login = 'fnord';

          await robot.receive({
            name: 'issue_comment',
            payload: unauthorizedUserFixture,
          } as any);
          expect(onIssueCommentSpy).toHaveBeenCalledTimes(1);
          expect(mockQueueBisectJob).not.toHaveBeenCalled();
        });

        it('...the issue body has no gistId', async () => {
          const onIssueCommentSpy = jest.spyOn(ghclient, 'onIssueComment');
<<<<<<< HEAD
          const { payload } = createBisectPayload();
          payload.issue.body = 'This issue body has no gistId';

          await robot.receive({ name: 'issue_comment', payload } as any);
          expect(onIssueCommentSpy).toHaveBeenCalledTimes(1);
          expect(mockQueueBisectJob).not.toHaveBeenCalled();
        });
      });
    });

    describe('commentBisectResult()', () => {
      beforeEach(() => {
        nock.disableNetConnect();
      });

      afterEach(() => {
        nock.cleanAll();
        nock.enableNetConnect();
      });

      describe('comments and labels', () => {
        it('...on success', async (done) => {
          const mockSuccess: Result = {
            bisect_range: ['10.3.2', '10.4.0'],
            runner: 'my-runner-id',
            status: 'success',
            time_begun: 5,
            time_ended: 10,
          };
          const id = 'my-job-id';
          const mockJobRunning: BisectJob = {
            bisect_range: ['10.1.6', '11.0.2'],
            gist: 'my-gist-id',
            history: [],
            id,
            time_added: 5,
            type: 'bisect',
          };
          const mockJobDone: BisectJob = {
            ...mockJobRunning,
            history: [mockSuccess],
            last: mockSuccess,
          };
          mockQueueBisectJob.mockResolvedValue(id);
          mockGetJob
            .mockResolvedValueOnce(mockJobRunning)
            .mockResolvedValue(mockJobDone);

          // check for comment created
          nock('https://api.github.com')
            .post('/repos/erickzhao/bugbot/issues/10/comments', ({ body }) => {
              expect(body).toEqual(
                `It looks like this bug was introduced between ${mockSuccess.bisect_range[0]} and ${mockSuccess.bisect_range[1]}\n` +
                  '\n' +
                  `Commits between those versions: https://github.com/electron/electron/compare/v${mockSuccess.bisect_range[0]}...v${mockSuccess.bisect_range[1]}\n` +
                  '\n' +
                  `For more information, see ${process.env.BUGBOT_BROKER_URL}/log/${id}`,
              );
              return true;
            })
            .reply(200);

          // check for label deletion
          nock('https://api.github.com')
            .delete(
              '/repos/erickzhao/bugbot/issues/10/labels/bugbot%2Ftest-running',
              () => {
                done();
                return true;
              },
            )
            .reply(200);

          // check for label additions
          nock('https://api.github.com')
            .post('/repos/erickzhao/bugbot/issues/10/labels', ({ labels }) => {
              expect(labels).toEqual([Labels.Bug.Regression]);
              return true;
            })
            .reply(200);
=======
          const noGistFixture = JSON.parse(JSON.stringify(payloadFixture));
          noGistFixture.issue.body = 'This issue body has no gistId';
>>>>>>> ee76f164

          await robot.receive({
            name: 'issue_comment',
            payload: noGistFixture,
          } as any);
          expect(onIssueCommentSpy).toHaveBeenCalledTimes(1);
          expect(mockQueueBisectJob).not.toHaveBeenCalled();
        });
      });
    });
  });
});<|MERGE_RESOLUTION|>--- conflicted
+++ resolved
@@ -72,40 +72,6 @@
   });
 
   describe('GithubClient', () => {
-<<<<<<< HEAD
-    function createBisectPayload({
-      badVersion = '11.0.2',
-      comment = '/bugbot bisect',
-      gistId = '59444f92bffd5730944a0de6d85067fd',
-      goodVersion = '10.1.6',
-      login = 'ckerr',
-    } = {}) {
-      const payload: PartialDeep<IssueCommentCreatedEvent> = {
-        action: 'created',
-        comment: {
-          body: comment,
-          user: {
-            login,
-          },
-        },
-        issue: {
-          body: `### Electron Version\r\n\r\n${badVersion}\r\n\r\n### What operating system are you using?\r\n\r\nWindows\r\n\r\n### Operating System Version\r\n\r\n10\r\n\r\n### What arch are you using?\r\n\r\nx64\r\n\r\n### Last Known Working Electron Version\r\n\r\n${goodVersion}\r\n\r\n### Testcase Gist URL\r\n\r\n${gistId}`,
-        },
-      };
-      return { badVersion, comment, gistId, goodVersion, login, payload };
-    }
-
-    describe('onIssueComment()', () => {
-      it('starts a bisect job if no tests are running for the issue', async () => {
-        const { badVersion, gistId, goodVersion, payload } =
-          createBisectPayload();
-        await robot.receive({ name: 'issue_comment', payload } as any);
-        expect(mockQueueBisectJob).toHaveBeenCalledWith(expect.objectContaining({
-          badVersion,
-          gistId,
-          goodVersion,
-        }));
-=======
     describe('on `/test bisect` command', () => {
       it('queues a bisect job and comments the result', async () => {
         const mockSuccess: Result = {
@@ -272,7 +238,6 @@
         } as any);
 
         expect(mockCompleteJob).toHaveBeenCalledWith(mockJob.id);
->>>>>>> ee76f164
       });
 
       it.todo('stops a test job if one is running');
@@ -293,15 +258,10 @@
 
         it('...the comment has an invalid command', async () => {
           const onIssueCommentSpy = jest.spyOn(ghclient, 'onIssueComment');
-<<<<<<< HEAD
-          const { payload } = createBisectPayload();
-          payload.comment.body = '/bugbot bisetc';
-=======
           const invalidCommandFixture = JSON.parse(
             JSON.stringify(payloadFixture),
           );
           invalidCommandFixture.comment.body = '/test bisetc';
->>>>>>> ee76f164
 
           await robot.receive({
             name: 'issue_comment',
@@ -325,102 +285,6 @@
           expect(onIssueCommentSpy).toHaveBeenCalledTimes(1);
           expect(mockQueueBisectJob).not.toHaveBeenCalled();
         });
-
-        it('...the issue body has no gistId', async () => {
-          const onIssueCommentSpy = jest.spyOn(ghclient, 'onIssueComment');
-<<<<<<< HEAD
-          const { payload } = createBisectPayload();
-          payload.issue.body = 'This issue body has no gistId';
-
-          await robot.receive({ name: 'issue_comment', payload } as any);
-          expect(onIssueCommentSpy).toHaveBeenCalledTimes(1);
-          expect(mockQueueBisectJob).not.toHaveBeenCalled();
-        });
-      });
-    });
-
-    describe('commentBisectResult()', () => {
-      beforeEach(() => {
-        nock.disableNetConnect();
-      });
-
-      afterEach(() => {
-        nock.cleanAll();
-        nock.enableNetConnect();
-      });
-
-      describe('comments and labels', () => {
-        it('...on success', async (done) => {
-          const mockSuccess: Result = {
-            bisect_range: ['10.3.2', '10.4.0'],
-            runner: 'my-runner-id',
-            status: 'success',
-            time_begun: 5,
-            time_ended: 10,
-          };
-          const id = 'my-job-id';
-          const mockJobRunning: BisectJob = {
-            bisect_range: ['10.1.6', '11.0.2'],
-            gist: 'my-gist-id',
-            history: [],
-            id,
-            time_added: 5,
-            type: 'bisect',
-          };
-          const mockJobDone: BisectJob = {
-            ...mockJobRunning,
-            history: [mockSuccess],
-            last: mockSuccess,
-          };
-          mockQueueBisectJob.mockResolvedValue(id);
-          mockGetJob
-            .mockResolvedValueOnce(mockJobRunning)
-            .mockResolvedValue(mockJobDone);
-
-          // check for comment created
-          nock('https://api.github.com')
-            .post('/repos/erickzhao/bugbot/issues/10/comments', ({ body }) => {
-              expect(body).toEqual(
-                `It looks like this bug was introduced between ${mockSuccess.bisect_range[0]} and ${mockSuccess.bisect_range[1]}\n` +
-                  '\n' +
-                  `Commits between those versions: https://github.com/electron/electron/compare/v${mockSuccess.bisect_range[0]}...v${mockSuccess.bisect_range[1]}\n` +
-                  '\n' +
-                  `For more information, see ${process.env.BUGBOT_BROKER_URL}/log/${id}`,
-              );
-              return true;
-            })
-            .reply(200);
-
-          // check for label deletion
-          nock('https://api.github.com')
-            .delete(
-              '/repos/erickzhao/bugbot/issues/10/labels/bugbot%2Ftest-running',
-              () => {
-                done();
-                return true;
-              },
-            )
-            .reply(200);
-
-          // check for label additions
-          nock('https://api.github.com')
-            .post('/repos/erickzhao/bugbot/issues/10/labels', ({ labels }) => {
-              expect(labels).toEqual([Labels.Bug.Regression]);
-              return true;
-            })
-            .reply(200);
-=======
-          const noGistFixture = JSON.parse(JSON.stringify(payloadFixture));
-          noGistFixture.issue.body = 'This issue body has no gistId';
->>>>>>> ee76f164
-
-          await robot.receive({
-            name: 'issue_comment',
-            payload: noGistFixture,
-          } as any);
-          expect(onIssueCommentSpy).toHaveBeenCalledTimes(1);
-          expect(mockQueueBisectJob).not.toHaveBeenCalled();
-        });
       });
     });
   });
