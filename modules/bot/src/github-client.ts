--- conflicted
+++ resolved
@@ -3,17 +3,8 @@
 import { URL } from 'url';
 import { inspect } from 'util';
 
-<<<<<<< HEAD
 import { JobId, Result } from '@electron/bugbot-shared/build/interfaces';
 import { env, envInt } from '@electron/bugbot-shared/build/env-vars';
-import {
-  FiddleInput,
-  parseIssueBody,
-} from '@electron/bugbot-shared/build/issue-parser';
-=======
-import { JobId, Result } from '@electron/bugbot-shared/lib/interfaces';
-import { env, envInt } from '@electron/bugbot-shared/lib/env-vars';
->>>>>>> 78016438
 
 import BrokerAPI from './api-client';
 import { Labels } from './github-labels';
