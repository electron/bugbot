import debug from 'debug';
import { Context, Probot } from 'probot';
import { URL } from 'url';
import { inspect } from 'util';

import { JobId, Result } from '@electron/bugbot-shared/build/interfaces';
import { env, envInt } from '@electron/bugbot-shared/build/env-vars';

import BrokerAPI from './broker-client';
import { Labels } from './github-labels';
import { FiddleInput, parseIssueBody } from './issue-parser';

const AppName = 'BugBot' as const;

const actions = {
  BISECT: 'bisect',
  STOP: 'stop',
};

export class GithubClient {
<<<<<<< HEAD
  private readonly broker: BrokerAPI;
  private readonly brokerBaseUrl: string;
  private readonly pollIntervalMs: number;
  private readonly robot: Probot;
  private isClosed = false;

  constructor(opts: {
    authToken: string;
    brokerBaseUrl: string;
    pollIntervalMs: number;
    robot: Probot;
  }) {
=======
  public readonly authToken: string;
  public readonly brokerBaseUrl: string;
  public readonly pollIntervalMs: number;
  public readonly issueIdToJobId = new Map<number, string>();

  constructor(
    public readonly robot: Probot,
    opts: {
      authToken?: string;
      brokerBaseUrl?: string;
      pollIntervalMs?: number;
    } = {},
  ) {
>>>>>>> a3dd5683
    const d = debug('GithubClient:constructor');

    Object.assign(this, opts);
    d('brokerBaseUrl', this.brokerBaseUrl);
    this.broker = new BrokerAPI({
      authToken: opts.authToken,
      baseURL: opts.brokerBaseUrl,
    });

    this.listenToRobot();
  }

  public close() {
    this.isClosed = true;
  }

  private listenToRobot() {
    const d = debug('GithubClient:listenToRobot');

    const debugContext = (context) => d(context.name, inspect(context.payload));
    this.robot.onAny(debugContext);
    this.robot.on('issue_comment', debugContext);
    this.robot.on('issues.opened', debugContext);
    this.robot.on('issues.labeled', debugContext);
    this.robot.on('issues.unlabeled', debugContext);
    this.robot.on('issues.edited', debugContext);

    this.robot.on('issue_comment.created', (ctx) => this.onIssueComment(ctx));
    this.robot.on('issue_comment.edited', (ctx) => this.onIssueComment(ctx));
  }

  private static isMaintainer(login: string): Promise<boolean> {
    // TODO(erickzhao): add allowlist here
    const maintainers = ['ckerr', 'clavin', 'erickzhao'];
    return Promise.resolve(maintainers.includes(login));
  }

  public async onIssueComment(
    context: Context<'issue_comment'>,
  ): Promise<void> {
    const d = debug('GithubClient:onIssueCommentCreated');
    d('===> payload <===', JSON.stringify(context.payload));

    const { login } = context.payload.comment.user;
    if (!(await GithubClient.isMaintainer(login))) {
      d('not a maintainer; doing nothing');
      return;
    }

    d('calling parseManualCommand');
    return this.parseManualCommand(context);
  }

  /**
   * Takes action based on a comment left on an issue
   * @param context Probot context object
   */
  private async parseManualCommand(
    context: Context<'issue_comment'>,
  ): Promise<void> {
    const d = debug('GitHubClient:parseManualCommand');

    const { payload } = context;
    const args = payload.comment.body.split(' ');
    const [command, action] = args;
    d('command', command, 'action', action);

    if (command !== '/test') {
      d(`unexpected command "${command}"; returning`);
      return;
    }

    /*
     * FIXME: this draft implementation needs to be completed
     * const id = 'some-guid';
     * let currentJob;
     * try {
     *   currentJob = await this.broker.getJob(id);
     * } catch (e) {
     *    // no-op
     * }
     * if (action === actions.STOP && currentJob && !currentJob.time_finished) {
     *   this.broker.stopJob(id);
     * } else if (action === actions.BISECT && !currentJob) {
     */

    if (action === actions.BISECT) {
      d('Running /test bisect');
      // Get issue input and fire a bisect job
      const { body } = payload.issue;
      let input: FiddleInput;

      try {
        d(`body: "${body}"`);
        input = parseIssueBody(body);
        d(`parseIssueBody returned ${JSON.stringify(input)}`);
      } catch (e) {
        d('Unable to parse issue body for bisect', e);
        return;
      }

      const jobId = await this.broker.queueBisectJob(input);
      d(`Queued bisect job ${jobId}`);

      // FIXME: this state info, such as the timer, needs to be a
      // class property so that '/test stop' could stop the polling.
      // Poll until the job is complete
      const timer = setInterval(async () => {
        if (this.isClosed) return clearInterval(timer);
        d(`polling job ${jobId}...`);
        const job = await this.broker.getJob(jobId);
        if (!job.last) {
          d('job still pending...', JSON.stringify(job));
          return;
        }
        d(`job ${jobId} complete`);
        await this.commentBisectResult(jobId, job.last, context);
        await this.broker.completeJob(jobId);
        return clearInterval(timer);
      }, this.pollIntervalMs);
    }
  }

  /**
   * Comments on the issue once a bisect operation is completed
   * @param result The result from a Fiddle bisection
   * @param context Probot context object
   */
  private async commentBisectResult(
    jobId: JobId,
    result: Result,
    context: Context<'issue_comment'>,
  ): Promise<void> {
    const d = debug('GitHubClient:commentBisectResult');
    const add_labels = new Set<string>();
    const del_labels = new Set<string>([Labels.BugBot.Running]);
    const paragraphs: string[] = [];
    const log_url = new URL(`/log/${jobId}`, this.brokerBaseUrl);

    switch (result.status) {
      case 'success': {
        const [a, b] = result.bisect_range;
        paragraphs.push(
          `It looks like this bug was introduced between ${a} and ${b}`,
          `Commits between those versions: https://github.com/electron/electron/compare/v${a}...v${b}`,
          `For more information, see ${log_url.toString()}`,
        );
        add_labels.add(Labels.Bug.Regression);
        // FIXME(any): get the majors in [a..b] and add version labels e.g. 13-x-y
        break;
      }

      // FIXME(any): need to distinguish between these two cases &
      // give appropriate response
      case 'system_error':
      case 'test_error': {
        paragraphs.push(
          // FIXME(any): oh hmm we will need a permanent web address to have clickable links.
          // Maybe we'll need to keep bugbot.electronjs.org around.
          // FIXME(any): add the link here.
          `${AppName} was unable to complete this bisection. Check the table’s links for more information.`,
          'A maintainer in @wg-releases will need to look into this. When any issues are resolved, BugBot can be restarted by replacing the bugbot/maintainer-needed label with bugbot/test-needed.',
          `For more information, see ${log_url.toString()}`,
        );
        add_labels.add(Labels.BugBot.MaintainerNeeded);
        break;
      }

      default:
        d(`unhandled status: ${result.status}`);
        break;
    }

    // add commment
    const promises: Promise<unknown>[] = [];
    const issue = context.issue();
    const body = paragraphs.join('\n\n');
    d('adding comment', body);
    promises.push(context.octokit.issues.createComment({ ...issue, body }));

    // maybe remove labels
    for (const name of del_labels.values()) {
      d('removing label', name);
      promises.push(context.octokit.issues.removeLabel({ ...issue, name }));
    }

    // maybe add labels
    if (add_labels.size > 0) {
      const labels = [...add_labels.values()];
      d('adding labels %O', labels);
      promises.push(context.octokit.issues.addLabels({ ...issue, labels }));
    }

    await Promise.all(promises);
  }
}

export default (robot: Probot): void => {
  new GithubClient({
    authToken: env('BUGBOT_AUTH_TOKEN'),
    brokerBaseUrl: env('BUGBOT_BROKER_URL'),
    robot,
    pollIntervalMs: envInt('BUGBOT_POLL_INTERVAL_MS', 20_000),
  });
};<|MERGE_RESOLUTION|>--- conflicted
+++ resolved
@@ -18,7 +18,6 @@
 };
 
 export class GithubClient {
-<<<<<<< HEAD
   private readonly broker: BrokerAPI;
   private readonly brokerBaseUrl: string;
   private readonly pollIntervalMs: number;
@@ -31,21 +30,6 @@
     pollIntervalMs: number;
     robot: Probot;
   }) {
-=======
-  public readonly authToken: string;
-  public readonly brokerBaseUrl: string;
-  public readonly pollIntervalMs: number;
-  public readonly issueIdToJobId = new Map<number, string>();
-
-  constructor(
-    public readonly robot: Probot,
-    opts: {
-      authToken?: string;
-      brokerBaseUrl?: string;
-      pollIntervalMs?: number;
-    } = {},
-  ) {
->>>>>>> a3dd5683
     const d = debug('GithubClient:constructor');
 
     Object.assign(this, opts);
