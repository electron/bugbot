import debug from 'debug';
import { Context, Probot } from 'probot';
import { URL } from 'url';
import { inspect } from 'util';

import {
  JobId,
  JobType,
  Result,
} from '@electron/bugbot-shared/build/interfaces';
import { env, envInt } from '@electron/bugbot-shared/build/env-vars';

import BrokerAPI from './broker-client';
import { Labels } from './github-labels';
import { BisectCommand, parseIssueCommand } from './issue-parser';
import { ElectronVersions } from './electron-versions';

const AppName = 'BugBot' as const;

<<<<<<< HEAD
const actions = {
  BISECT: JobType.bisect,
  STOP: 'stop',
};

=======
>>>>>>> a22cb3ac
export class GithubClient {
  private isClosed = false;
  private readonly broker: BrokerAPI;
  private readonly brokerBaseUrl: string;
  private readonly pollIntervalMs: number;
  private readonly robot: Probot;
  private readonly versions = new ElectronVersions();

  constructor(opts: {
    authToken: string;
    brokerBaseUrl: string;
    pollIntervalMs: number;
    robot: Probot;
  }) {
    const d = debug('GithubClient:constructor');

    Object.assign(this, opts);
    d('brokerBaseUrl', this.brokerBaseUrl);
    this.broker = new BrokerAPI({
      authToken: opts.authToken,
      baseURL: opts.brokerBaseUrl,
    });

    this.listenToRobot();
  }

  public close() {
    this.isClosed = true;
  }

  private listenToRobot() {
    const d = debug('GithubClient:listenToRobot');

    const debugContext = (context) => d(context.name, inspect(context.payload));
    this.robot.onAny(debugContext);
    this.robot.on('issue_comment', debugContext);
    this.robot.on('issues.opened', debugContext);
    this.robot.on('issues.labeled', debugContext);
    this.robot.on('issues.unlabeled', debugContext);
    this.robot.on('issues.edited', debugContext);

    this.robot.on('issue_comment.created', (ctx) => this.onIssueComment(ctx));
    this.robot.on('issue_comment.edited', (ctx) => this.onIssueComment(ctx));
  }

  private static isMaintainer(login: string): Promise<boolean> {
    // TODO(erickzhao): add allowlist here
    const maintainers = ['ckerr', 'clavin', 'erickzhao'];
    return Promise.resolve(maintainers.includes(login));
  }

  public async onIssueComment(
    context: Context<'issue_comment'>,
  ): Promise<void> {
    const d = debug('GithubClient:onIssueCommentCreated');
    d('===> payload <===', JSON.stringify(context.payload));

    const { login } = context.payload.comment.user;
    if (!(await GithubClient.isMaintainer(login))) {
      d('not a maintainer; doing nothing');
      return;
    }

    d('calling handleManualCommand');
    return this.handleManualCommand(context);
  }

  /**
   * Takes action based on a comment left on an issue
   * @param context Probot context object
   */
  private async handleManualCommand(context: Context<'issue_comment'>) {
    const promises: Promise<void>[] = [];

    for (const line of context.payload.comment.body.split('\n')) {
      const cmd = await parseIssueCommand(
        context.payload.issue.body,
        line,
        this.versions,
      );
      if (cmd?.type === 'bisect') {
        promises.push(this.runBisectJob(cmd, context));
      }
    }

    await Promise.all(promises);
  }

  private async runBisectJob(
    bisectCmd: BisectCommand,
    context: Context<'issue_comment'>,
  ) {
    const d = debug('GithubClient:runBisectJob');

    d(`Updating GitHub issue id ${context.payload.issue.id}`);
    const promises: Promise<unknown>[] = [];
    promises.push(this.setIssueComment('Queuing bisect job...', context));
    promises.push(
      context.octokit.issues.addLabels({
        ...context.issue(),
        labels: [Labels.BugBot.Running],
      }),
    );
    await Promise.all(promises);

    const jobId = await this.broker.queueBisectJob(bisectCmd);
    d(`Queued bisect job ${jobId}`);

    // FIXME: this state info, such as the timer, needs to be a
    // class property so that '/test stop' could stop the polling.
    // Poll until the job is complete
    d(`Polling job '${jobId}' every ${this.pollIntervalMs}ms`);

    return new Promise<void>((resolve, reject) => {
      const pollBroker = async () => {
        if (this.isClosed) {
          return resolve();
        }

        d(`${jobId}: polling job...`);
        const job = await this.broker.getJob(jobId);
        if (!job.last) {
          d(`${jobId}: polled and still pending 🐌`, JSON.stringify(job));
          setTimeout(pollBroker, this.pollIntervalMs);
        } else {
          d(`${jobId}: complete 🚀 `);

          try {
            await this.handleBisectResult(jobId, job.last, context);
            await this.broker.completeJob(jobId);
          } catch (e) {
            return reject(e);
          }
          return resolve();
        }
      };

      setTimeout(pollBroker, this.pollIntervalMs);
    });
  }

  /*
   * FIXME: this draft implementation needs to be completed
   * const id = 'some-guid';
   * let currentJob;
   * try {
   *   currentJob = await this.broker.getJob(id);
   * } catch (e) {
   *    // no-op
   * }
   * if (action === actions.STOP && currentJob && !currentJob.time_finished) {
   *   this.broker.stopJob(id);
   * } else if (action === actions.BISECT && !currentJob) {
   */

  /**
   * Comments on the issue once a bisect operation is completed
   * @param result The result from a Fiddle bisection
   * @param context Probot context object
   */
  private async handleBisectResult(
    jobId: JobId,
    result: Result,
    context: Context<'issue_comment'>,
  ): Promise<void> {
    const d = debug('GitHubClient:commentBisectResult');
    const add_labels = new Set<string>();
    const del_labels = new Set<string>([Labels.BugBot.Running]);
    const paragraphs: string[] = [];
    const log_url = new URL(`/log/${jobId}`, this.brokerBaseUrl);

    switch (result.status) {
      case 'success': {
        const [a, b] = result.version_range as [string, string];
        paragraphs.push(
          `It looks like this bug was introduced between ${a} and ${b}`,
          `Commits between those versions: https://github.com/electron/electron/compare/v${a}...v${b}`,
          `For more information, see ${log_url.toString()}`,
        );
        add_labels.add(Labels.Bug.Regression);
        // FIXME(any): get the majors in [a..b] and add version labels e.g. 13-x-y
        break;
      }

      // FIXME(any): need to distinguish between these two cases &
      // give appropriate response
      case 'system_error':
      case 'test_error': {
        paragraphs.push(
          // FIXME(any): oh hmm we will need a permanent web address to have clickable links.
          // Maybe we'll need to keep bugbot.electronjs.org around.
          // FIXME(any): add the link here.
          `${AppName} was unable to complete this bisection. Check the table’s links for more information.`,
          'A maintainer in @wg-releases will need to look into this. When any issues are resolved, BugBot can be restarted by replacing the bugbot/maintainer-needed label with bugbot/test-needed.',
          `For more information, see ${log_url.toString()}`,
        );
        add_labels.add(Labels.BugBot.MaintainerNeeded);
        break;
      }

      default:
        d(`unhandled status: ${result.status}`);
        break;
    }

    // add commment
    const promises: Promise<unknown>[] = [];
    const issue = context.issue();
    const body = paragraphs.join('\n\n');
    d('adding comment', body);
    promises.push(this.setIssueComment(body, context));

    // maybe remove labels
    for (const name of del_labels.values()) {
      d('removing label', name);
      promises.push(context.octokit.issues.removeLabel({ ...issue, name }));
    }

    // maybe add labels
    if (add_labels.size > 0) {
      const labels = [...add_labels.values()];
      d('adding labels %O', labels);
      promises.push(context.octokit.issues.addLabels({ ...issue, labels }));
    }

    await Promise.all(promises);
  }

  private async setIssueComment(
    markdownComment: string,
    context: Context<'issue_comment'>,
  ): Promise<void> {
    const issue = context.issue();

    // FIXME(any): iterate through all pages to get full comment set
    const { data: comments } = await context.octokit.issues.listComments({
      ...issue,
      per_page: 100, // max
    });

    const lastBotComment = comments.reverse().find((comment) => {
      const { user } = comment;
      const botName = env('BUGBOT_GITHUB_LOGIN');
      return user.login === `${botName}[bot]`;
    });

    if (lastBotComment) {
      await context.octokit.issues.updateComment({
        ...issue,
        comment_id: lastBotComment.id,
        body: markdownComment,
      });
    } else {
      await context.octokit.issues.createComment({
        ...issue,
        body: markdownComment,
      });
    }
  }
}

export default (robot: Probot): void => {
  new GithubClient({
    authToken: env('BUGBOT_AUTH_TOKEN'),
    brokerBaseUrl: env('BUGBOT_BROKER_URL'),
    robot,
    pollIntervalMs: envInt('BUGBOT_POLL_INTERVAL_MS', 20_000),
  });
};<|MERGE_RESOLUTION|>--- conflicted
+++ resolved
@@ -17,14 +17,6 @@
 
 const AppName = 'BugBot' as const;
 
-<<<<<<< HEAD
-const actions = {
-  BISECT: JobType.bisect,
-  STOP: 'stop',
-};
-
-=======
->>>>>>> a22cb3ac
 export class GithubClient {
   private isClosed = false;
   private readonly broker: BrokerAPI;
