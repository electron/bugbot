import debug from 'debug';
import fetch from 'node-fetch';
import stringArgv from 'string-argv';
import which from 'which';
import { Operation as PatchOp } from 'fast-json-patch';
import { URL } from 'url';
import { inspect } from 'util';
import { spawn } from 'child_process';
import { v4 as uuidv4 } from 'uuid';

import {
  AnyJob,
  BisectRange,
  Current,
  JobId,
  Platform,
  Result,
  RunnerId,
} from '@electron/bugbot-shared/lib/interfaces';
import { env, envInt } from '@electron/bugbot-shared/lib/env-vars';

import { parseFiddleBisectOutput } from './fiddle-bisect-parser';

const d = debug('runner');

export class Runner {
  public readonly platform: Platform;
  public readonly uuid: RunnerId;

  private readonly brokerUrl: string;
  private readonly childTimeoutMs: number;
  private readonly fiddleExec: string;
  private readonly fiddleArgv: string[];
  private readonly pollIntervalMs: number;
  private readonly logIntervalMs: number;
  private etag: string;
  private interval: ReturnType<typeof setInterval>;
  private jobId: JobId;
  private timeBegun: number;

  /**
   * Creates and initializes the runner from environment variables and default
   * values, then starts the runner's execution loop.
   */
  constructor(
    opts: {
      brokerUrl?: string;
      childTimeoutMs?: number;
      fiddleExec?: string;
      logIntervalMs?: number;
      platform?: Platform;
      pollIntervalMs?: number;
      uuid?: string;
    } = {},
  ) {
    this.brokerUrl = opts.brokerUrl || env('BUGBOT_BROKER_URL');
    this.childTimeoutMs =
      opts.childTimeoutMs || envInt('BUGBOT_CHILD_TIMEOUT_MS', 5 * 60_000);
<<<<<<< HEAD
    this.fiddleExec =
      opts.fiddleExec ||
      process.env.BUGBOT_FIDDLE_EXEC ||
      which.sync('electron-fiddle');
    this.logIntervalMs = opts.logIntervalMs ?? 2_000;
=======
>>>>>>> fe7f4d4e
    this.platform = (opts.platform || process.platform) as Platform;
    this.pollIntervalMs =
      opts.pollIntervalMs || envInt('BUGBOT_POLL_INTERVAL_MS', 20_000);
    this.uuid = opts.uuid || uuidv4();

    this.fiddleArgv = stringArgv(
      opts.fiddleExec ||
        process.env.BUGBOT_FIDDLE_EXEC ||
        which.sync('electron-fiddle'),
    );
    this.fiddleExec = this.fiddleArgv.shift();
  }

  public start(): void {
    this.stop();
    d('runner:start', `interval is ${this.pollIntervalMs}`);
    this.interval = setInterval(
      this.pollSafely.bind(this),
      this.pollIntervalMs,
    );
    this.pollSafely();
  }

  public stop(): void {
    clearInterval(this.interval);
    this.interval = undefined;
    d('runner:stop', 'interval cleared');
  }

  public pollSafely(): void {
    this.poll().catch((err) => d('error while polling broker:', inspect(err)));
  }

  public async poll(): Promise<void> {
    // find the first available job
    const jobId = (await this.fetchAvailableJobs()).shift();
    if (!jobId) {
      return;
    }

    // TODO(clavin): would adding jitter (e.g. claim first OR second randomly)
    // help reduce any possible contention?
    const [job, initialEtag] = await this.fetchJobAndEtag(jobId);
    this.etag = initialEtag;
    this.jobId = job.id;
    this.timeBegun = Date.now();

    // Claim the job
    const current: Current = {
      runner: this.uuid,
      time_begun: this.timeBegun,
    };
    await this.patchJob([{ op: 'replace', path: '/current', value: current }]);

    switch (job.type) {
      case 'bisect':
        await this.runBisect(job.bisect_range, job.gist);
        break;
      default:
        d('unexpected job $O', job);
        break;
    }

    // cleanup
    delete this.etag;
    delete this.jobId;
    delete this.timeBegun;
    d('runner:poll done');
  }

  /**
   * Polls the broker for a list of unclaimed job IDs.
   */
  private async fetchAvailableJobs(): Promise<JobId[]> {
    // Craft the url to the broker
    const jobs_url = new URL('api/jobs', this.brokerUrl);
    // find jobs compatible with this runner...
    jobs_url.searchParams.append('platform', `${this.platform},undefined`);
    // ...is not currently claimed
    jobs_url.searchParams.append('current.runner', 'undefined');
    // ...and which have never been run
    jobs_url.searchParams.append('last.status', 'undefined');
    // FIXME: currently only support bisect but we should support others too
    jobs_url.searchParams.append('type', 'bisect');

    // Make the request and return its response
    return await fetch(jobs_url).then((res) => res.json());
  }

  private async fetchJobAndEtag(id: string): Promise<[AnyJob, string]> {
    const job_url = new URL(`api/jobs/${id}`, this.brokerUrl);
    const resp = await fetch(job_url);

    // Extract the etag header & make sure it was defined
    const etag = resp.headers.get('etag');
    if (!etag) {
      throw new Error('missing etag in broker job response');
    }

    const body = await resp.text();
    return [JSON.parse(body), etag];
  }

  private async patchJob(patches: Readonly<PatchOp>[]): Promise<void> {
    d('patches: %O', patches);

    // Send the patch
    const job_url = new URL(`api/jobs/${this.jobId}`, this.brokerUrl);
    const resp = await fetch(job_url, {
      body: JSON.stringify(patches),
      headers: {
        'Content-Type': 'application/json',
        ETag: this.etag,
      },
      method: 'PATCH',
    });

    // Extract the etag header & make sure it was defined
    const etag = resp.headers.get('etag');
    if (!etag) {
      throw new Error('missing etag in broker job response');
    }

    this.etag = etag;
  }

  private putLogTimer: ReturnType<typeof setTimeout>;

  private putLogBuf: string[] = [];

  private putLog(data: any) {
    // save the URL to safeguard against this.jobId being cleared at end-of-job
    const log_url = new URL(`api/jobs/${this.jobId}/log`, this.brokerUrl);
    this.putLogBuf.push(data);
    this.putLogTimer ||= setTimeout(async () => {
      const body = this.putLogBuf.splice(0).join('\n');
      delete this.putLogTimer;

      d('putLog', body);
      const resp = await fetch(log_url, {
        body,
        headers: { 'Content-Type': 'text/plain; charset=utf-8' },
        method: 'PUT',
      });
      d(`putLog resp.status ${resp.status}`);
    }, this.logIntervalMs);
  }

  private patchResult(result: Partial<Result>): Promise<void> {
    const defaults: Result = {
      runner: this.uuid,
      status: 'system_error',
      time_begun: this.timeBegun,
      time_ended: Date.now(),
    };
    result = Object.assign(defaults, result);
    return this.patchJob([
      { op: 'add', path: '/history/-', value: result },
      { op: 'replace', path: '/last', value: result },
      { op: 'remove', path: '/current' },
    ]);
  }

  private runBisect(range: BisectRange, gistId: string): Promise<void> {
    const putLog = this.putLog.bind(this);
    const patchResult = this.patchResult.bind(this);
    const { childTimeoutMs, fiddleExec, fiddleArgv } = this;

    return new Promise<void>((resolve) => {
      const args = [
        ...fiddleArgv,
        'bisect',
        range[0],
        range[1],
        '--fiddle',
        gistId,
      ];
      const opts = { timeout: childTimeoutMs };
      const child = spawn(fiddleExec, args, opts);

      const prefix = `[${new Date().toLocaleTimeString()}] Runner:`;
      putLog(
        [
          `${prefix} runner id '${this.uuid}' (platform: '${this.platform}')`,
          `${prefix} spawning '${fiddleExec}' ${args.join(' ')}`,
          `${prefix}   ... with opts ${inspect(opts)}`,
        ].join('\n'),
      );

      // TODO(any): could debounce/buffer this data before calling putLog()
      const stdout: any[] = [];
      child.stderr.on('data', (data) => putLog(data));
      child.stdout.on('data', (data) => putLog(data));
      child.stdout.on('data', (data) => stdout.push(data));
      child.on('error', (err) => {
        patchResult({
          error: err.toString(),
          status: 'system_error',
        });
      });
      child.on('close', (exitCode) => {
        const result: Partial<Result> = {};
        try {
          const output = stdout.map((buf) => buf.toString()).join('');
          const res = parseFiddleBisectOutput(output);
          if (res.success) {
            result.status = 'success';
            result.bisect_range = [res.goodVersion, res.badVersion];
          } else {
            // TODO(clavin): ^ better wording
            result.error = 'Failed to narrow test down to two versions';
            result.status = exitCode === 1 ? 'test_error' : 'system_error';
          }
        } catch (parseErr) {
          d('fiddle bisect parse error: %O', parseErr);
          result.status = 'system_error';
          result.error = parseErr.toString();
        } finally {
          patchResult(result).then(() => resolve());
        }
      });
    });
  }
}<|MERGE_RESOLUTION|>--- conflicted
+++ resolved
@@ -56,25 +56,17 @@
     this.brokerUrl = opts.brokerUrl || env('BUGBOT_BROKER_URL');
     this.childTimeoutMs =
       opts.childTimeoutMs || envInt('BUGBOT_CHILD_TIMEOUT_MS', 5 * 60_000);
-<<<<<<< HEAD
-    this.fiddleExec =
-      opts.fiddleExec ||
-      process.env.BUGBOT_FIDDLE_EXEC ||
-      which.sync('electron-fiddle');
-    this.logIntervalMs = opts.logIntervalMs ?? 2_000;
-=======
->>>>>>> fe7f4d4e
-    this.platform = (opts.platform || process.platform) as Platform;
-    this.pollIntervalMs =
-      opts.pollIntervalMs || envInt('BUGBOT_POLL_INTERVAL_MS', 20_000);
-    this.uuid = opts.uuid || uuidv4();
-
     this.fiddleArgv = stringArgv(
       opts.fiddleExec ||
         process.env.BUGBOT_FIDDLE_EXEC ||
         which.sync('electron-fiddle'),
     );
     this.fiddleExec = this.fiddleArgv.shift();
+    this.logIntervalMs = opts.logIntervalMs ?? 2_000;
+    this.platform = (opts.platform || process.platform) as Platform;
+    this.pollIntervalMs =
+      opts.pollIntervalMs || envInt('BUGBOT_POLL_INTERVAL_MS', 20_000);
+    this.uuid = opts.uuid || uuidv4();
   }
 
   public start(): void {
