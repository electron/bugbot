--- conflicted
+++ resolved
@@ -220,7 +220,10 @@
     jobs_url.searchParams.append('current.runner', 'undefined');
     // ...and which have never been run
     jobs_url.searchParams.append('last.status', 'undefined');
-    jobs_url.searchParams.append('type', `${JobType.bisect},${JobType.test}`);
+    jobs_url.searchParams.append(
+      'type',
+      `${JobType.bisect as string},${JobType.test as string}`,
+    );
 
     // Make the request and return its response
     return await fetch(jobs_url, {
@@ -273,7 +276,6 @@
     ]);
   }
 
-<<<<<<< HEAD
   private async runBisect(task: Task) {
     const d = debug(`${DebugPrefix}:runBisect`);
 
@@ -283,10 +285,8 @@
     const { code, error, out } = await this.runFiddle(task, [
       ...this.fiddleArgv,
       ...[JobType.bisect, job.version_range[0], job.version_range[1]],
-      '--betas',
       ...['--fiddle', job.gist],
-      '--nightlies',
-      '--obsolete',
+      '--full',
     ]);
 
     const result: Partial<Result> = {};
@@ -344,18 +344,6 @@
       const ret = { code: null, out: '', error: null };
 
       const { childTimeoutMs, fiddleExec } = this;
-=======
-  private runBisect(range: BisectRange, gistId: string): Promise<void> {
-    const { childTimeoutMs, fiddleExec, fiddleArgv } = this;
-
-    return new Promise<void>((resolve) => {
-      const args = [
-        ...fiddleArgv,
-        ...['bisect', range[0], range[1]],
-        ...['--fiddle', gistId],
-        '--full',
-      ];
->>>>>>> d643e199
       const opts = { timeout: childTimeoutMs };
       d(`${fiddleExec} ${args.join(' ')}`);
       const child = spawn(fiddleExec, args, opts);
