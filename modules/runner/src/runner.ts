import debug from 'debug';
import fetch from 'node-fetch';
import stringArgv from 'string-argv';
import which from 'which';
import { Operation as PatchOp } from 'fast-json-patch';
import { URL } from 'url';
import { inspect } from 'util';
import { randomInt } from 'crypto';
import { spawn } from 'child_process';
import { v4 as uuidv4 } from 'uuid';

import {
  Current,
  Job,
  JobId,
  JobType,
  Platform,
  Result,
  RunnerId,
  assertJob,
  assertBisectJob,
  assertTestJob,
} from '@electron/bugbot-shared/build/interfaces';
import { RotaryLoop } from '@electron/bugbot-shared/build/rotary-loop';
import { env, envInt } from '@electron/bugbot-shared/build/env-vars';

import { parseFiddleBisectOutput } from './fiddle-bisect-parser';

class Task {
  private logTimer: ReturnType<typeof setTimeout>;
  private readonly logBuffer: string[] = [];
  public readonly timeBegun = Date.now();
<<<<<<< HEAD
  private readonly DebugPrefix: string;
=======
  private readonly debugPrefix: string;
>>>>>>> 530eecd7

  constructor(
    public readonly job: Job,
    public etag: string,
    public runner: string,
    private readonly authToken: string,
    private readonly brokerUrl: string,
    private readonly logIntervalMs: number,
  ) {
<<<<<<< HEAD
    this.DebugPrefix = `runner:${this.runner}`;
  }

  private async sendLogDataBuffer(url: URL) {
    const d = debug(`${this.DebugPrefix}:sendLogDataBuffer`);
=======
    this.debugPrefix = `runner:${this.runner}`;
  }

  private async sendLogDataBuffer(url: URL) {
    const d = debug(`${this.debugPrefix}:sendLogDataBuffer`);
>>>>>>> 530eecd7
    delete this.logTimer;

    const lines = this.logBuffer.splice(0);
    const body = lines.join('\n');
    d(`sending ${lines.length} lines`, body);
    const resp = await fetch(url, {
      body,
      headers: {
        Authorization: `Bearer ${this.authToken}`,
        'Content-Type': 'text/plain; charset=utf-8',
      },
      method: 'PUT',
    });
    d(`resp.status ${resp.status}`);
  }

  public addLogData(data: string) {
    // save the URL to safeguard against this.jobId being cleared at end-of-job
    const log_url = new URL(`api/jobs/${this.job.id}/log`, this.brokerUrl);
    this.logBuffer.push(data);
    if (!this.logTimer) {
      this.logTimer = setTimeout(
        () => void this.sendLogDataBuffer(log_url),
        this.logIntervalMs,
      );
    }
  }

<<<<<<< HEAD
  /**
   * @returns {boolean} success / failure (response.ok)
   */
  private async sendPatch(patches: Readonly<PatchOp>[]): Promise<boolean> {
    const d = debug(`${this.DebugPrefix}:sendPatch`);
=======
  private async sendPatch(patches: Readonly<PatchOp>[]) {
    const d = debug(`${this.debugPrefix}:sendPatch`);
>>>>>>> 530eecd7
    d('task: %O', this);
    d('patches: %O', patches);

    // Send the patch
    const job_url = new URL(`api/jobs/${this.job.id}`, this.brokerUrl);
    const response = await fetch(job_url, {
      body: JSON.stringify(patches),
      headers: {
        Authorization: `Bearer ${this.authToken}`,
        'Content-Type': 'application/json',
        ETag: this.etag,
      },
      method: 'PATCH',
    });
    d('broker response:', response.status, response.statusText);
    const { headers, ok } = response;

    // if we got an etag, keep it
    if (ok && headers.has('etag')) this.etag = headers.get('etag');

    return ok;
  }

  /**
   * @returns {boolean} success / failure (response.ok)
   */
  public sendResult(resultIn: Partial<Result>): Promise<boolean> {
    const result: Partial<Result> = {
      runner: this.runner,
      status: 'system_error',
      time_begun: this.timeBegun,
      time_ended: Date.now(),
      ...resultIn,
    };
    return this.sendPatch([
      { op: 'add', path: '/history/-', value: result },
      { op: 'replace', path: '/last', value: result },
      { op: 'remove', path: '/current' },
    ]);
  }

  /**
   * @returns {boolean} success / failure (response.ok)
   */
  public claimForRunner(): Promise<boolean> {
    const current: Current = {
      runner: this.runner,
      time_begun: this.timeBegun,
    };
    return this.sendPatch([
      { op: 'replace', path: '/current', value: current },
    ]);
  }
}

export class Runner {
  public readonly platform: Platform;
  public readonly uuid: RunnerId;
<<<<<<< HEAD
  private readonly DebugPrefix: string;
=======
  private readonly debugPrefix: string;
>>>>>>> 530eecd7

  private readonly authToken: string;
  private readonly brokerUrl: string;
  private readonly childTimeoutMs: number;
  private readonly fiddleExec: string;
  private readonly fiddleArgv: string[];
  private readonly logIntervalMs: number;
<<<<<<< HEAD
  private pollInterval: ReturnType<typeof setInterval>;
  private stopResolve: (value: unknown) => void;
  private sleepPromise: Promise<void>;
  private stopping = false;
=======
  private readonly loop: RotaryLoop;
>>>>>>> 530eecd7

  /**
   * Creates and initializes the runner from environment variables and default
   * values, then starts the runner's execution loop.
   */
  constructor(
    opts: {
      authToken?: string;
      brokerUrl?: string;
      childTimeoutMs?: number;
      fiddleExec?: string;
      logIntervalMs?: number;
      platform?: Platform;
      pollIntervalMs?: number;
      uuid?: string;
    } = {},
  ) {
    this.authToken = opts.authToken || env('BUGBOT_AUTH_TOKEN');
    this.brokerUrl = opts.brokerUrl || env('BUGBOT_BROKER_URL');
    this.childTimeoutMs =
      opts.childTimeoutMs || envInt('BUGBOT_CHILD_TIMEOUT_MS', 5 * 60_000);
    this.fiddleArgv = stringArgv(
      opts.fiddleExec ||
        process.env.BUGBOT_FIDDLE_EXEC ||
        which.sync('electron-fiddle'),
    );
    this.fiddleExec = this.fiddleArgv.shift();
    this.logIntervalMs = opts.logIntervalMs ?? 2_000;
    this.platform = (opts.platform || process.platform) as Platform;
    this.uuid = opts.uuid || uuidv4();
<<<<<<< HEAD
    this.DebugPrefix = `runner:${this.uuid}`;
  }

  private runningPromise: Promise<unknown>;

  private isRunning = () => this.runningPromise !== undefined;

  public async start() {
    const d = debug(`${this.DebugPrefix}:start`);
    if (this.isRunning()) throw new Error('already running');

    d('entering runner poll loop...');
    this.runningPromise = this.pollLoop();
    await this.runningPromise;
    d('...exited runner poll loop');
    delete this.runningPromise;
  }

  public async stop() {
    const d = debug(`${this.DebugPrefix}:stop`);
    if (!this.isRunning()) return;

    d('stopping...');
    this.stopping = true;
    this.stopResolve(undefined);
    await this.runningPromise;
    delete this.runningPromise;
    this.stopping = false;
    d('...stopped');
  }

  private async pollLoop(): Promise<void> {
    const d = debug(`${this.DebugPrefix}:pollLoop`);
    while (!this.stopping) {
      const stopPromise = new Promise((r) => (this.stopResolve = r));

      d('awake; calling pollOnce');
      await this.pollOnce();

      // sleep until next polling time or stop requested
      d('sleeping');
      const ms = this.pollIntervalMs;
      const sleepPromise = new Promise((r) => setTimeout(r, ms, ms));
      await Promise.race([stopPromise, sleepPromise]);
      delete this.stopResolve;
    }
    // this.poll().catch((err) => d('error while polling broker:', inspect(err)));
  }

  public async pollOnce(): Promise<void> {
    const d = debug(`${this.DebugPrefix}:pollOnce`);

    // find a job and claim it.
    let jobId: JobId;
    let task: Task;
    const ids = await this.fetchAvailableJobIds();
    d('available jobs: %o', ids);
    while (!jobId && ids.length > 0) {
      // pick one at random
      const idx = randomInt(0, ids.length);
      const [id] = ids.splice(idx, 1);

      // try to claim it
      d('claiming job %s, jobs remaining %o', id, ids);
      task = await this.fetchTask(id); // get the etag
      if (await task.claimForRunner()) jobId = id;
    }
    d('jobId %s task %o', jobId, task);
    if (!jobId) return;

    // run the job
=======
    this.debugPrefix = `runner:${this.uuid}`;
    const pollIntervalMs =
      opts.pollIntervalMs || envInt('BUGBOT_POLL_INTERVAL_MS', 20_000);
    this.loop = new RotaryLoop(this.debugPrefix, pollIntervalMs, this.pollOnce);
  }

  public start = () => this.loop.start();

  public stop = () => this.loop.stop();

  public pollOnce = async (): Promise<void> => {
    const d = debug(`${this.debugPrefix}:pollOnce`);

    const jobId = await this.pickNextJob();
    d(jobId, 'jobId');
    if (!jobId) return;

    // Claim the job
    d(jobId, 'claiming job');
    const task = await this.fetchTask(jobId);
    await task.claimForRunner();

>>>>>>> 530eecd7
    d(jobId, 'running job');
    let result: Partial<Result>;
    switch (task.job.type) {
      case JobType.bisect:
        result = await this.runBisect(task);
        break;

      case JobType.test:
        result = await this.runTest(task);
        break;
    }

    d(jobId, 'sending result');
    await task.sendResult(result);
    d('done');
<<<<<<< HEAD
=======
  };

  private async pickNextJob(): Promise<JobId | undefined> {
    const d = debug(`${this.debugPrefix}:pickNextJob`);

    const ids = await this.fetchAvailableJobIds();
    if (!ids.length) return;

    const idx = randomInt(0, ids.length);
    const [id] = ids.splice(idx, 1);
    d('picked job %s, jobs remaining %o', id, ids);
    return id;
>>>>>>> 530eecd7
  }

  /**
   * Polls the broker for a list of unclaimed job IDs.
   */
  private async fetchAvailableJobIds(): Promise<JobId[]> {
    // Craft the url to the broker
    const jobs_url = new URL('api/jobs', this.brokerUrl);
    // find jobs compatible with this runner...
    jobs_url.searchParams.append('platform', `${this.platform},undefined`);
    // ...is not currently claimed
    jobs_url.searchParams.append('current.runner', 'undefined');
    // ...and which have never been run
    jobs_url.searchParams.append('last.status', 'undefined');
    jobs_url.searchParams.append(
      'type',
      `${JobType.bisect as string},${JobType.test as string}`,
    );

    // Make the request and return its response
    return await fetch(jobs_url, {
      headers: {
        Authorization: `Bearer ${this.authToken}`,
      },
    }).then((res) => res.json());
  }

  private async fetchTask(id: JobId): Promise<Task> {
<<<<<<< HEAD
    const d = debug(`${this.DebugPrefix}:fetchTask`);
=======
    const d = debug(`${this.debugPrefix}:fetchTask`);
>>>>>>> 530eecd7

    const job_url = new URL(`api/jobs/${id}`, this.brokerUrl);
    const resp = await fetch(job_url, {
      headers: {
        Authorization: `Bearer ${this.authToken}`,
      },
    });

    // Extract the etag header & make sure it was defined
    const etag = resp.headers.get('etag');
    if (!etag) {
      throw new Error('missing etag in broker job response');
    }

    const job = await resp.json();
    d('job %O', job);
    assertJob(job);
    return new Task(
      job,
      etag,
      this.uuid,
      this.authToken,
      this.brokerUrl,
      this.logIntervalMs,
    );
  }

  private async runBisect(task: Task) {
<<<<<<< HEAD
    const d = debug(`${this.DebugPrefix}:runBisect`);
=======
    const d = debug(`${this.debugPrefix}:runBisect`);
>>>>>>> 530eecd7

    const { job } = task;
    assertBisectJob(job);

    const { code, error, out } = await this.runFiddle(task, [
      ...this.fiddleArgv,
      ...[JobType.bisect, job.version_range[0], job.version_range[1]],
      ...['--fiddle', job.gist],
      '--full',
    ]);

    const result: Partial<Result> = {};
    try {
      const res = parseFiddleBisectOutput(out);
      if (res.success) {
        result.status = 'success';
        result.version_range = [res.goodVersion, res.badVersion];
      } else {
        // TODO(clavin): ^ better wording
        result.error = `Failed to narrow test down to two versions: ${error}`;
        result.status = code === 1 ? 'test_error' : 'system_error';
      }
    } catch (parseErr: unknown) {
      d('fiddle bisect parse error: %O', parseErr);
      result.status = 'system_error';
      result.error = parseErr.toString();
    }
    return result;
  }

  private async runTest(task: Task) {
    const { job } = task;
    assertTestJob(job);
    const { code, error } = await this.runFiddle(task, [
      ...this.fiddleArgv,
      JobType.test,
      ...['--version', job.version],
      ...['--fiddle', job.gist],
    ]);

    const result: Partial<Result> = {};
    if (error) {
      result.status = 'system_error';
      result.error = `Unable to run Electron Fiddle. ${error}`;
    } else if (code === 0) {
      result.status = 'success';
    } else if (code === 1) {
      result.status = 'failure';
      result.error = 'The test ran and failed.';
    } else {
      result.status = 'test_error';
      result.error = 'Electron Fiddle was unable to complete the test.';
    }
    return result;
  }

  private async runFiddle(
    task: Task,
    args: string[],
  ): Promise<{ code?: number; error?: string; out: string }> {
    return new Promise((resolve) => {
<<<<<<< HEAD
      const d = debug(`${this.DebugPrefix}:runFiddle`);
=======
      const d = debug(`${this.debugPrefix}:runFiddle`);
>>>>>>> 530eecd7
      const ret = { code: null, out: '', error: null };

      const { childTimeoutMs, fiddleExec } = this;
      const opts = { timeout: childTimeoutMs };

      const prefix = `[${new Date().toLocaleTimeString()}] Runner:`;
      const startupLog = [
        `${prefix} runner id '${this.uuid}' (platform: '${this.platform}')`,
        `${prefix} spawning '${fiddleExec}' ${args.join(' ')}`,
        `${prefix}   ... with opts ${inspect(opts)}`,
      ] as const;
      task.addLogData(startupLog.join('\n'));

      d('exec: %s', fiddleExec);
      d('args: %o', args);
      d('opts: %o', opts);
      const child = spawn(fiddleExec, args, opts);

      // Save stdout locally so we can parse the result.
      // Report both stdout + stderr to the broker via addLogData().
      const stdout: string[] = [];
      const onData = (dat: string | Buffer) => task.addLogData(dat.toString());
      const onStdout = (dat: string | Buffer) => stdout.push(dat.toString());
      child.stderr.on('data', onData);
      child.stdout.on('data', onData);
      child.stdout.on('data', onStdout);

      child.on('error', (err) => (ret.error = err.toString()));

      child.on('close', (code) => {
        ret.code = code;
        ret.out = stdout.join('');
        d('resolve %O', ret);
        resolve(ret);
      });
    });
  }
}<|MERGE_RESOLUTION|>--- conflicted
+++ resolved
@@ -30,11 +30,7 @@
   private logTimer: ReturnType<typeof setTimeout>;
   private readonly logBuffer: string[] = [];
   public readonly timeBegun = Date.now();
-<<<<<<< HEAD
-  private readonly DebugPrefix: string;
-=======
   private readonly debugPrefix: string;
->>>>>>> 530eecd7
 
   constructor(
     public readonly job: Job,
@@ -44,19 +40,11 @@
     private readonly brokerUrl: string,
     private readonly logIntervalMs: number,
   ) {
-<<<<<<< HEAD
-    this.DebugPrefix = `runner:${this.runner}`;
-  }
-
-  private async sendLogDataBuffer(url: URL) {
-    const d = debug(`${this.DebugPrefix}:sendLogDataBuffer`);
-=======
     this.debugPrefix = `runner:${this.runner}`;
   }
 
   private async sendLogDataBuffer(url: URL) {
     const d = debug(`${this.debugPrefix}:sendLogDataBuffer`);
->>>>>>> 530eecd7
     delete this.logTimer;
 
     const lines = this.logBuffer.splice(0);
@@ -85,16 +73,11 @@
     }
   }
 
-<<<<<<< HEAD
   /**
    * @returns {boolean} success / failure (response.ok)
    */
   private async sendPatch(patches: Readonly<PatchOp>[]): Promise<boolean> {
-    const d = debug(`${this.DebugPrefix}:sendPatch`);
-=======
-  private async sendPatch(patches: Readonly<PatchOp>[]) {
     const d = debug(`${this.debugPrefix}:sendPatch`);
->>>>>>> 530eecd7
     d('task: %O', this);
     d('patches: %O', patches);
 
@@ -153,11 +136,7 @@
 export class Runner {
   public readonly platform: Platform;
   public readonly uuid: RunnerId;
-<<<<<<< HEAD
-  private readonly DebugPrefix: string;
-=======
   private readonly debugPrefix: string;
->>>>>>> 530eecd7
 
   private readonly authToken: string;
   private readonly brokerUrl: string;
@@ -165,14 +144,7 @@
   private readonly fiddleExec: string;
   private readonly fiddleArgv: string[];
   private readonly logIntervalMs: number;
-<<<<<<< HEAD
-  private pollInterval: ReturnType<typeof setInterval>;
-  private stopResolve: (value: unknown) => void;
-  private sleepPromise: Promise<void>;
-  private stopping = false;
-=======
   private readonly loop: RotaryLoop;
->>>>>>> 530eecd7
 
   /**
    * Creates and initializes the runner from environment variables and default
@@ -203,58 +175,18 @@
     this.logIntervalMs = opts.logIntervalMs ?? 2_000;
     this.platform = (opts.platform || process.platform) as Platform;
     this.uuid = opts.uuid || uuidv4();
-<<<<<<< HEAD
-    this.DebugPrefix = `runner:${this.uuid}`;
-  }
-
-  private runningPromise: Promise<unknown>;
-
-  private isRunning = () => this.runningPromise !== undefined;
-
-  public async start() {
-    const d = debug(`${this.DebugPrefix}:start`);
-    if (this.isRunning()) throw new Error('already running');
-
-    d('entering runner poll loop...');
-    this.runningPromise = this.pollLoop();
-    await this.runningPromise;
-    d('...exited runner poll loop');
-    delete this.runningPromise;
-  }
-
-  public async stop() {
-    const d = debug(`${this.DebugPrefix}:stop`);
-    if (!this.isRunning()) return;
-
-    d('stopping...');
-    this.stopping = true;
-    this.stopResolve(undefined);
-    await this.runningPromise;
-    delete this.runningPromise;
-    this.stopping = false;
-    d('...stopped');
-  }
-
-  private async pollLoop(): Promise<void> {
-    const d = debug(`${this.DebugPrefix}:pollLoop`);
-    while (!this.stopping) {
-      const stopPromise = new Promise((r) => (this.stopResolve = r));
-
-      d('awake; calling pollOnce');
-      await this.pollOnce();
-
-      // sleep until next polling time or stop requested
-      d('sleeping');
-      const ms = this.pollIntervalMs;
-      const sleepPromise = new Promise((r) => setTimeout(r, ms, ms));
-      await Promise.race([stopPromise, sleepPromise]);
-      delete this.stopResolve;
-    }
-    // this.poll().catch((err) => d('error while polling broker:', inspect(err)));
-  }
-
-  public async pollOnce(): Promise<void> {
-    const d = debug(`${this.DebugPrefix}:pollOnce`);
+    this.debugPrefix = `runner:${this.uuid}`;
+    const pollIntervalMs =
+      opts.pollIntervalMs || envInt('BUGBOT_POLL_INTERVAL_MS', 20_000);
+    this.loop = new RotaryLoop(this.debugPrefix, pollIntervalMs, this.pollOnce);
+  }
+
+  public start = () => this.loop.start();
+
+  public stop = () => this.loop.stop();
+
+  public pollOnce = async () => {
+    const d = debug(`${this.debugPrefix}:pollOnce`);
 
     // find a job and claim it.
     let jobId: JobId;
@@ -275,30 +207,6 @@
     if (!jobId) return;
 
     // run the job
-=======
-    this.debugPrefix = `runner:${this.uuid}`;
-    const pollIntervalMs =
-      opts.pollIntervalMs || envInt('BUGBOT_POLL_INTERVAL_MS', 20_000);
-    this.loop = new RotaryLoop(this.debugPrefix, pollIntervalMs, this.pollOnce);
-  }
-
-  public start = () => this.loop.start();
-
-  public stop = () => this.loop.stop();
-
-  public pollOnce = async (): Promise<void> => {
-    const d = debug(`${this.debugPrefix}:pollOnce`);
-
-    const jobId = await this.pickNextJob();
-    d(jobId, 'jobId');
-    if (!jobId) return;
-
-    // Claim the job
-    d(jobId, 'claiming job');
-    const task = await this.fetchTask(jobId);
-    await task.claimForRunner();
-
->>>>>>> 530eecd7
     d(jobId, 'running job');
     let result: Partial<Result>;
     switch (task.job.type) {
@@ -314,22 +222,7 @@
     d(jobId, 'sending result');
     await task.sendResult(result);
     d('done');
-<<<<<<< HEAD
-=======
   };
-
-  private async pickNextJob(): Promise<JobId | undefined> {
-    const d = debug(`${this.debugPrefix}:pickNextJob`);
-
-    const ids = await this.fetchAvailableJobIds();
-    if (!ids.length) return;
-
-    const idx = randomInt(0, ids.length);
-    const [id] = ids.splice(idx, 1);
-    d('picked job %s, jobs remaining %o', id, ids);
-    return id;
->>>>>>> 530eecd7
-  }
 
   /**
    * Polls the broker for a list of unclaimed job IDs.
@@ -357,11 +250,7 @@
   }
 
   private async fetchTask(id: JobId): Promise<Task> {
-<<<<<<< HEAD
-    const d = debug(`${this.DebugPrefix}:fetchTask`);
-=======
     const d = debug(`${this.debugPrefix}:fetchTask`);
->>>>>>> 530eecd7
 
     const job_url = new URL(`api/jobs/${id}`, this.brokerUrl);
     const resp = await fetch(job_url, {
@@ -390,11 +279,7 @@
   }
 
   private async runBisect(task: Task) {
-<<<<<<< HEAD
-    const d = debug(`${this.DebugPrefix}:runBisect`);
-=======
     const d = debug(`${this.debugPrefix}:runBisect`);
->>>>>>> 530eecd7
 
     const { job } = task;
     assertBisectJob(job);
@@ -456,11 +341,7 @@
     args: string[],
   ): Promise<{ code?: number; error?: string; out: string }> {
     return new Promise((resolve) => {
-<<<<<<< HEAD
-      const d = debug(`${this.DebugPrefix}:runFiddle`);
-=======
       const d = debug(`${this.debugPrefix}:runFiddle`);
->>>>>>> 530eecd7
       const ret = { code: null, out: '', error: null };
 
       const { childTimeoutMs, fiddleExec } = this;
