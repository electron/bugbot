import debug from 'debug';
import * as os from 'os';
import fetch from 'node-fetch';
<<<<<<< HEAD
import getos from 'getos';
=======
import stringArgv from 'string-argv';
import which from 'which';
import { URL } from 'url';
>>>>>>> 4d31e3bd
import { inspect } from 'util';

import { URL } from 'url';
import { randomInt } from 'crypto';
import { spawnSync } from 'child_process';
import { v4 as uuidv4 } from 'uuid';
import { Setup } from './setup';
import { Task } from './task';

import {
  JobId,
  JobType,
  Platform,
  Result,
  RunnerId,
  assertJob,
  assertBisectJob,
  assertTestJob,
} from '@electron/bugbot-shared/build/interfaces';
import { RotaryLoop } from '@electron/bugbot-shared/build/rotary-loop';
import { env, envInt } from '@electron/bugbot-shared/build/env-vars';
<<<<<<< HEAD
import { ElectronVersions } from '@electron/bugbot-shared/build/electron-versions';
=======

import { parseFiddleBisectOutput } from './fiddle-bisect-parser';
import { Task } from './task';
>>>>>>> 4d31e3bd

export class Runner {
  private osInfo = '';
  private readonly authToken: string;
  private readonly brokerUrl: string;
  private readonly childTimeoutMs: number;
  private readonly debugPrefix: string;
  private readonly fiddleExec: string;
  private readonly logIntervalMs: number;
  private readonly loop: RotaryLoop;
  private readonly setup: Setup;
  private readonly versions = new ElectronVersions();
  public readonly platform: Platform;
  public readonly uuid: RunnerId;

  /**
   * Creates and initializes the runner from environment variables and default
   * values, then starts the runner's execution loop.
   */
  constructor(opts: {
    authToken?: string;
    brokerUrl?: string;
    childTimeoutMs?: number;
    fiddleExec?: string;
    logIntervalMs?: number;
    platform?: Platform;
    pollIntervalMs?: number;
    setup: Setup;
    uuid?: string;
  }) {
    this.setup = opts.setup;
    this.authToken = opts.authToken || env('BUGBOT_AUTH_TOKEN');
    this.brokerUrl = opts.brokerUrl || env('BUGBOT_BROKER_URL');
    this.childTimeoutMs =
      opts.childTimeoutMs || envInt('BUGBOT_CHILD_TIMEOUT_MS', 60_000);
    this.logIntervalMs = opts.logIntervalMs ?? 2_000;
    this.platform = (opts.platform || process.platform) as Platform;
    this.uuid = opts.uuid || uuidv4();
    this.debugPrefix = `runner:${this.uuid}`;
    const pollIntervalMs =
      opts.pollIntervalMs || envInt('BUGBOT_POLL_INTERVAL_MS', 20_000);
    this.loop = new RotaryLoop(this.debugPrefix, pollIntervalMs, this.pollOnce);
    getos((err, result) => (this.osInfo = inspect(result || err)));
  }

  public start = () => this.loop.start();

  public stop = () => this.loop.stop();

  public pollOnce = async (): Promise<void> => {
    let task: Task | undefined;
    const d = debug(`${this.debugPrefix}:pollOnce`);

    while ((task = await this.claimNextTask())) {
      d('next task: %o', task);

      // run the job
      d(`running job.id "${task.job.id}"`);
      let result: Partial<Result>;
      switch (task.job.type) {
        case JobType.bisect:
          result = await this.runBisect(task);
          break;

        case JobType.test:
          result = await this.runTest(task);
          break;
      }

      d(task.job.id, 'sending result');
      await task.sendResult(result);
      d('done');
    }
  };

  private async claimNextTask(): Promise<Task | undefined> {
    const d = debug(`${this.debugPrefix}:claimNextTask`);

    // find a job and claim it.
    let task: Task | undefined;
    const ids = await this.fetchAvailableJobIds();
    d('available jobs: %o', ids);
    while (!task && ids.length > 0) {
      // pick one at random
      const idx = randomInt(0, ids.length);
      const [id] = ids.splice(idx, 1);

      // try to claim it
      d('claiming job %s, jobs remaining %o', id, ids);
      const t = await this.fetchTask(id); // get the etag
      if (await t.claimForRunner()) task = t;
    }

    return task;
  }

  /**
   * Polls the broker for a list of unclaimed job IDs.
   */
  private async fetchAvailableJobIds(): Promise<JobId[]> {
    // Craft the url to the broker
    const jobs_url = new URL('api/jobs', this.brokerUrl);
    // find jobs compatible with this runner...
    jobs_url.searchParams.append('platform', `${this.platform},undefined`);
    // ...is not currently claimed
    jobs_url.searchParams.append('current.runner', 'undefined');
    // ...and which have never been run
    jobs_url.searchParams.append('last.status', 'undefined');
    jobs_url.searchParams.append(
      'type',
      `${JobType.bisect as string},${JobType.test as string}`,
    );

    // Make the request and return its response
    return await fetch(jobs_url, {
      headers: {
        Authorization: `Bearer ${this.authToken}`,
      },
    }).then((res) => res.json());
  }

  private async fetchTask(id: JobId): Promise<Task> {
    const d = debug(`${this.debugPrefix}:fetchTask`);

    const job_url = new URL(`api/jobs/${id}`, this.brokerUrl);
    const resp = await fetch(job_url, {
      headers: {
        Authorization: `Bearer ${this.authToken}`,
      },
    });

    // Extract the etag header & make sure it was defined
    const etag = resp.headers.get('etag');
    if (!etag) {
      throw new Error('missing etag in broker job response');
    }

    const job = await resp.json();
    d('job %o', job);
    assertJob(job);
    return new Task(
      job,
      etag,
      this.uuid,
      this.authToken,
      this.brokerUrl,
      this.logIntervalMs,
    );
  }

  private async runBisect(task: Task) {
    const d = debug(`${this.debugPrefix}:runBisect`);
    const log = (first, ...rest) => {
      task.addLogData([first, ...rest].join(' '));
      d(first, ...rest);
    };

    const { job } = task;
    assertBisectJob(job);
    const { gist, version_range } = job;
    const versions = await this.versions.getVersionsInRange(version_range);

    const displayIndex = (i: number) => '#' + i.toString().padStart(4, ' ');

    const displayResult = (result) => {
      if (!result) return '';
      if (result.status === 0) return '🟢 passed';
      if (result.status === 1) return '🔴 failed';
      return '🟠 error: test did not pass or fail';
      // FIXME: more reasons
    };

    log(
      [
        '📐 Bisect Requested',
        '',
        ` - gist is https://gist.github.com/${gist}`,
        ` - the version range is [${version_range.join('..')}]`,
        ` - there are ${versions.length} versions in this range:`,
        '',
        ...versions.map((ver, i) => `${displayIndex(i)} - ${ver}`),
      ].join('\n'),
    );

    // basically a binary search
    let left = 0;
    let right = versions.length - 1;
    let status;
    const testOrder: (number | undefined)[] = [];
    const results: ({ status?: number; error?: Error } | undefined)[] =
      new Array(versions.length);
    while (left + 1 < right) {
      const mid = Math.round(left + (right - left) / 2);
      const version = versions[mid];
      testOrder.push(mid);
      log(`bisecting, range [${left}..${right}], mid ${mid} (${version})`);

      const result = await this.runFiddle(task, version, gist);
      results[mid] = result;
      log(`${displayResult(result)} ${versions[mid]}\n`);

      if (result.status === 0) {
        left = mid;
        continue;
      } else if (result.status === 1) {
        right = mid;
        continue;
      } else {
        // FIXME: check errors
        status = result.status;
        break;
      }
    }

    log(`🏁 finished bisecting across ${versions.length} versions...`);
    versions.forEach((ver, i) => {
      const n = testOrder.indexOf(i);
      if (n === -1) return;
      log(displayIndex(i), displayResult(results[i]), ver, `(test #${n + 1})`);
    });

    log('\n🏁 Done bisecting');
    const success = results[left].status === 0 && results[right].status === 1;
    if (success) {
      const good = versions[left];
      const bad = versions[right];
      const results = [
        `🟢 passed ${good}`,
        `🔴 failed ${bad}`,
        'Commits between versions:',
        `↔ https://github.com/electron/electron/compare/v${good}...v${bad}`,
      ].join('\n');
      log(results);
    } else {
      // FIXME: log some failure
    }

    const result: Partial<Result> = {};
    if (success) {
      result.status = 'success';
      result.version_range = [versions[left], versions[right]];
    } else {
      // TODO(clavin): ^ better wording
      result.error = `Failed to narrow test down to two versions`;
      result.status = status === 1 ? 'test_error' : 'system_error';
    }
    return result;
  }

  private async runTest(task: Task) {
    const { job } = task;
    assertTestJob(job);
    const { error, status } = await this.runFiddle(task, job.version, job.gist);

    const result: Partial<Result> = {};
    if (error) {
      result.status = 'system_error';
      result.error = `Unable to run Electron Fiddle. ${error.toString()}`;
    } else if (status === 0) {
      result.status = 'success';
    } else if (status === 1) {
      result.status = 'failure';
      result.error = 'The test ran and failed.';
    } else {
      result.status = 'test_error';
      result.error = 'Electron Fiddle was unable to complete the test.';
    }
    return result;
  }

  private async runFiddle(task: Task, version: string, gistId: string) {
    const d = debug(`${this.debugPrefix}:runFiddle`);

    // set up the electron binary and the gist
    let exec = await this.setup.prepareElectron(version);
    const folder = await this.setup.prepareGist(gistId);
    const args = [folder];
    if (process.platform !== 'darwin' && process.platform !== 'win32') {
      args.unshift(exec);
      exec = 'xvfb-run';
    }

    task.addLogData(`🧪 Testing

  - date: ${new Date().toISOString()}
  - electron_version: ${version}  https://github.com/electron/electron/releases/tag/v${version}
  - gist: https://gist.github.com/${gistId}

  - os_arch: ${os.arch()}
  - os_platform: ${process.platform}
  - os_release: ${os.release()}
  - os_version: ${os.version()}
  - getos: ${this.osInfo}

`);
    const opts = {
      env: {},
      timeout: this.childTimeoutMs,
    };
    d('⏳ fiddle starting', inspect({ exec, args, opts }));
    const result = spawnSync(exec, args, opts);
    const { error, pid, signal, status, stderr, stdout } = result;
    d('⌛ fiddle finished', inspect({ error, pid, signal, status }));
    task.addLogData(stdout.toString('utf8'));
    task.addLogData(stderr.toString('utf8'));
    return { error, status };
  }
}<|MERGE_RESOLUTION|>--- conflicted
+++ resolved
@@ -1,21 +1,13 @@
 import debug from 'debug';
 import * as os from 'os';
 import fetch from 'node-fetch';
-<<<<<<< HEAD
 import getos from 'getos';
-=======
-import stringArgv from 'string-argv';
-import which from 'which';
-import { URL } from 'url';
->>>>>>> 4d31e3bd
 import { inspect } from 'util';
 
 import { URL } from 'url';
 import { randomInt } from 'crypto';
 import { spawnSync } from 'child_process';
 import { v4 as uuidv4 } from 'uuid';
-import { Setup } from './setup';
-import { Task } from './task';
 
 import {
   JobId,
@@ -29,13 +21,10 @@
 } from '@electron/bugbot-shared/build/interfaces';
 import { RotaryLoop } from '@electron/bugbot-shared/build/rotary-loop';
 import { env, envInt } from '@electron/bugbot-shared/build/env-vars';
-<<<<<<< HEAD
 import { ElectronVersions } from '@electron/bugbot-shared/build/electron-versions';
-=======
-
-import { parseFiddleBisectOutput } from './fiddle-bisect-parser';
+
+import { Setup } from './setup';
 import { Task } from './task';
->>>>>>> 4d31e3bd
 
 export class Runner {
   private osInfo = '';
