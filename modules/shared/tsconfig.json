--- conflicted
+++ resolved
@@ -1,15 +1,9 @@
 {
   "extends": "./tsconfig.base.json",
   "compilerOptions": {
-<<<<<<< HEAD
     "outDir": "build",
     "tsBuildInfoFile": "build/.tsbuildinfo",
-    "rootDir": "src",
-=======
-    "outDir": "lib",
-    "tsBuildInfoFile": "lib/.tsbuildinfo",
     "rootDir": "src"
->>>>>>> 78016438
   },
   "include": ["src/**/*", "tests/**/*"]
 }